--- conflicted
+++ resolved
@@ -1,9 +1,5 @@
 [pytest]
-<<<<<<< HEAD
-addopts = -m "not live_e2e"
-=======
 addopts = -m "not e2e_live"
->>>>>>> 94c700a6
 filterwarnings =
     ignore:websockets.legacy is deprecated:DeprecationWarning
     ignore:websockets.server.WebSocketServerProtocol is deprecated:DeprecationWarning
